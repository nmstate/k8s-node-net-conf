package e2e

import (
	"time"

	. "github.com/onsi/ginkgo"
	. "github.com/onsi/gomega"

	"k8s.io/apimachinery/pkg/types"

	yaml "sigs.k8s.io/yaml"

	nmstatev1 "github.com/nmstate/kubernetes-nmstate/pkg/apis/nmstate/v1"
)

var _ = Describe("Nodes", func() {
	Context("when nodes are up", func() {
<<<<<<< HEAD
		AfterEach(func() {
			deleteNodeNeworkStates()
		})
=======
		var (
			timeout  = 5 * time.Second
			interval = 1 * time.Second
		)
>>>>>>> 9a12bd6c
		It("should have NodeNetworkState with currentState for each node", func() {
			for _, node := range nodes {
				key := types.NamespacedName{Namespace: namespace, Name: node}
				var currentStateYaml nmstatev1.State
				Eventually(func() nmstatev1.State {
					currentStateYaml = nodeNetworkState(key).Status.CurrentState
					return currentStateYaml
				}, timeout, interval).ShouldNot(BeEmpty(), "Node %s should have currentState", node)

				By("unmarshal state yaml into unstructured golang")
				var currentState map[string]interface{}
				err := yaml.Unmarshal(currentStateYaml, &currentState)
				Expect(err).ToNot(HaveOccurred(), "Should parse correctly yaml: %s", currentStateYaml)

				interfaces := currentState["interfaces"].([]interface{})
				Expect(interfaces).ToNot(BeEmpty(), "Node %s should have network interfaces", node)

				obtainedInterfaces := interfacesName(interfaces)
				Expect(obtainedInterfaces).To(SatisfyAll(
					ContainElement("eth0"),
					ContainElement("eth1"),
				))
			}
		})
	})
})<|MERGE_RESOLUTION|>--- conflicted
+++ resolved
@@ -15,16 +15,13 @@
 
 var _ = Describe("Nodes", func() {
 	Context("when nodes are up", func() {
-<<<<<<< HEAD
 		AfterEach(func() {
 			deleteNodeNeworkStates()
 		})
-=======
 		var (
 			timeout  = 5 * time.Second
 			interval = 1 * time.Second
 		)
->>>>>>> 9a12bd6c
 		It("should have NodeNetworkState with currentState for each node", func() {
 			for _, node := range nodes {
 				key := types.NamespacedName{Namespace: namespace, Name: node}
